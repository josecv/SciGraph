/**
 * Copyright (C) 2014 The SciGraph authors
 *
 * Licensed under the Apache License, Version 2.0 (the "License");
 * you may not use this file except in compliance with the License.
 * You may obtain a copy of the License at
 *
 *         http://www.apache.org/licenses/LICENSE-2.0
 *
 * Unless required by applicable law or agreed to in writing, software
 * distributed under the License is distributed on an "AS IS" BASIS,
 * WITHOUT WARRANTIES OR CONDITIONS OF ANY KIND, either express or implied.
 * See the License for the specific language governing permissions and
 * limitations under the License.
 */
package edu.sdsc.scigraph.neo4j;

import static com.google.common.collect.Sets.newHashSet;

import java.io.File;
import java.io.IOException;

import org.junit.Rule;
import org.junit.rules.TemporaryFolder;
import org.neo4j.unsafe.batchinsert.BatchInserter;
import org.neo4j.unsafe.batchinsert.BatchInserters;

import edu.sdsc.scigraph.frames.CommonProperties;

public class GraphBatchImplTest extends GraphTestBase<GraphBatchImpl> {

  @Rule
  public TemporaryFolder folder = new TemporaryFolder();
  
  @Override
  protected GraphBatchImpl createInstance() throws IOException {
    String path = folder.newFolder().getAbsolutePath();
<<<<<<< HEAD
    BatchInserter inserter = BatchInserters.inserter(path);
    return new GraphBatchImpl(inserter, CommonProperties.IRI, newHashSet("prop1", "prop2"),
=======
    BatchInserter inserter = BatchInserters.inserter(new File(path).toString());
    return new GraphBatchImpl(inserter, CommonProperties.URI, newHashSet("prop1", "prop2"),
>>>>>>> a34883eb
            newHashSet("prop1"), new IdMap(), new RelationshipMap());
  }

}<|MERGE_RESOLUTION|>--- conflicted
+++ resolved
@@ -35,13 +35,8 @@
   @Override
   protected GraphBatchImpl createInstance() throws IOException {
     String path = folder.newFolder().getAbsolutePath();
-<<<<<<< HEAD
-    BatchInserter inserter = BatchInserters.inserter(path);
-    return new GraphBatchImpl(inserter, CommonProperties.IRI, newHashSet("prop1", "prop2"),
-=======
     BatchInserter inserter = BatchInserters.inserter(new File(path).toString());
     return new GraphBatchImpl(inserter, CommonProperties.URI, newHashSet("prop1", "prop2"),
->>>>>>> a34883eb
             newHashSet("prop1"), new IdMap(), new RelationshipMap());
   }
 
